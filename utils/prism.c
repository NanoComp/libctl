/* libctl: flexible Guile-based control files for scientific software
 * Copyright (C) 1998-2014 Massachusetts Institute of Technology and Steven G. Johnson
 *
 * This library is free software; you can redistribute it and/or
 * modify it under the terms of the GNU Lesser General Public
 * License as published by the Free Software Foundation; either
 * version 2 of the License, or (at your option) any later version.
 *
 * This library is distributed in the hope that it will be useful,
 * but WITHOUT ANY WARRANTY; without even the implied warranty of
 * MERCHANTABILITY or FITNESS FOR A PARTICULAR PURPOSE.  See the GNU
 * Lesser General Public License for more details.
 *
 * You should have received a copy of the GNU Lesser General Public
 * License along with this library; if not, write to the
 * Free Software Foundation, Inc., 59 Temple Place - Suite 330,
 * Boston, MA  02111-1307, USA.
 *
 * Steven G. Johnson can be contacted at stevenj@alum.mit.edu.
 */

/*
 * prism.c -- geometry routines for prisms.
 * a prism is a planar polygon, consisting of 3 or more user-specified
 * vertices, extruded through a given thickness (the "height") in the
 * direction of a given axis.
 * most calculations are done in the "prism coordinate system",
 * in which the prism floor lies in the XY plane with centroid
 * at the origin and the prism axis is the positive Z-axis.
 * homer reid 4/2018 
 */

#include <stdlib.h>
#include <stdio.h>
#include <math.h>

/*--------------------------------------------------------------*/
/* repeat some definitions from geom.c that are needed here too;*/
/* can these be moved to ctlgeom.h?                             */
/*--------------------------------------------------------------*/
#ifndef LIBCTLGEOM
#  include "ctl-io.h"
#else
#  define material_type void*
   static void material_type_copy(void **src, void **dest) { *dest = *src; }
#endif
#include <ctlgeom.h>

#ifdef CXX_CTL_IO
   using namespace ctlio;
#  define GEOM geometric_object::
#else
#  define GEOM
#endif

#ifdef __cplusplus
#  define MALLOC(type,num) (new type[num])
#  define MALLOC1(type) (new type)
#  define FREE(p) delete[] (p)
#  define FREE1(p) delete (p)
#else
#  define MALLOC(type,num) ((type *) malloc(sizeof(type) * (num)))
#  define MALLOC1(type) MALLOC(type,1)
#  define FREE(p) free(p)
#  define FREE1(p) free(p)
#endif

#define CHECK(cond, s) if (!(cond)){fprintf(stderr,s "\n");exit(EXIT_FAILURE);}

/***************************************************************/
/* given coordinates of a point in the prism coordinate system,*/
/* return cartesian coordinates of that point                  */
/***************************************************************/
vector3 prism_coordinate_p2c(prism *prsm, vector3 vp)
{ return vector3_plus(prsm->centroid, matrix3x3_vector3_mult(prsm->m_p2c,vp)); }

vector3 prism_vector_p2c(prism *prsm, vector3 vp)
{ return matrix3x3_vector3_mult(prsm->m_p2c, vp); }

vector3 prism_coordinate_c2p(prism *prsm, vector3 vc)
{ return matrix3x3_vector3_mult(prsm->m_c2p, vector3_minus(vc,prsm->centroid)); }

vector3 prism_vector_c2p(prism *prsm, vector3 vc)
{ return matrix3x3_vector3_mult(prsm->m_c2p, vc); }

/***************************************************************/
/***************************************************************/
/***************************************************************/
void get_prism_bounding_box(prism *prsm, geom_box *box)
{
  vector3 *vertices = prsm->vertices.items;
  int num_vertices  = prsm->vertices.num_items;
  double height     = prsm->height;

  // set x,y coordinates of low, high to bounding box 
  // of prism base polygon (in prism coordinate system)
  vector3 low=vertices[0], high=vertices[0];
  int nv;
  for(nv=1; nv<num_vertices; nv++)
   { low.x  = fmin(low.x, vertices[nv].x);
     low.y  = fmin(low.y, vertices[nv].y);
     high.x = fmax(high.x, vertices[nv].x);
     high.y = fmax(high.y, vertices[nv].y);
   };

  // set z coordinates of low, high to upper and lower 
  // prism surfaces (in prism coordinate system)
  low.z  = 0.0;
  high.z = height;
  
  // convert from prism coordinates to cartesian coordinates
  box->low  = prism_coordinate_p2c(prsm, low);
  box->high = prism_coordinate_p2c(prsm, high);
}

/***************************************************************/
/* find the value of s at which the line p+s*d intersects the  */
/* line segment connecting v1 to v2 (in 2 dimensions)          */
/* algorithm: solve the 2x2 linear system p+s*d = a+t*b        */
/* where s,t are scalars and p,d,a,b are 2-vectors with        */
/* a=v1, b=v2-v1                                               */
/***************************************************************/
boolean intersect_line_with_segment(double px, double py, double dx, double dy,
                                    vector3 v1, vector3 v2, double *s)
{
  double ax   = v1.x,       ay  = v1.y; 
  double bx   = v2.x-v1.x,  by  = v2.y-v1.y;
  double M00  = dx,         M10 = dy;
  double M01  = -1.0*bx,    M11 = -1.0*by;
  double RHSx = ax - px,    RHSy = ay - py;
  double DetM = M00*M11 - M01*M10;
  double L2 = bx*bx + by*by; // squared length of edge
  if ( fabs(DetM) < 1.0e-10*L2 ) // d zero or nearly parallel to edge-->no intersection
   return 0;

  double t = (M00*RHSy-M10*RHSx)/DetM;
  if (s) *s = (M11*RHSx-M01*RHSy)/DetM;

  if (t<0.0 || t>1.0) // intersection of lines does not lie between vertices
   return 0;

  return 1;
}

// like the previous routine, but only count intersections if s>=0
boolean intersect_ray_with_segment(double px, double py, double dx, double dy,
                                   vector3 v1, vector3 v2, double *s)
{
  double ss;
  int status=intersect_line_with_segment(px,py,dx,dy,v1,v2,&ss);
  if (status==0 || ss<0.0)
   return 0;
  if (s) *s=ss;
  return 1;
}

/***************************************************************/
/* 2D point-in-polygon test: return 1 if the point lies within */
/* the polygon with the given vertices, 0 otherwise.           */
// method: cast a plumb line in the negative y direction from  */
/* p to infinity and count the number of edges intersected;    */
/* point lies in polygon iff this is number is odd.            */
/***************************************************************/
boolean point_in_polygon(double px, double py, vector3 *vertices, int num_vertices)
{
  double dx=0.0, dy=-1.0;
  int num_side_intersections=0;
  int nv;
  for(nv=0; nv<num_vertices; nv++)
   num_side_intersections
    +=intersect_ray_with_segment(px, py, dx, dy,
                                 vertices[nv], vertices[(nv+1)%num_vertices],
                                 0);
  return num_side_intersections%2;
}

void add_to_list(double s, double *slist, int length)
{
  switch(length) 
   { case 0: 
       slist[0] = s;
       break;
     case 1: 
       if (s>=slist[0])
        slist[1]=s;
       else
        { slist[1]=slist[0]; slist[0]=s; }
       break;
     default:
       if (s<slist[0])
        { slist[1]=slist[0]; slist[0]=s; }
       else if (s<slist[1])
        slist[1]=s;
       break;
   }
     
}

/***************************************************************/
/* return 1 or 0 if xc lies inside or outside the prism        */
/***************************************************************/
boolean point_in_prism(prism *prsm, vector3 xc)
{ 
  vector3 *vertices = prsm->vertices.items;
  int num_vertices  = prsm->vertices.num_items;
  double height     = prsm->height;
  vector3 xp        = prism_coordinate_c2p(prsm, xc);
  if ( xp.z<0.0 || xp.z>prsm->height)
   return 0;
  return point_in_polygon(xp.x, xp.y, vertices, num_vertices);
}

/***************************************************************/
/* insert s into slist, which is sorted in increasing order    */
/* has maximum length 2                                        */
/***************************************************************/
int insert_s_in_list(double s, double slist[2], int length)
{
  if (length==0) 
   { slist[0]=s; 
     return 1;
   }
  if ( s < slist[0] )
   { slist[1]=slist[0];
     slist[0]=s;
   }
  else if (length==1 || s < slist[1] )
   slist[1]=s;

  return 2;
}

/***************************************************************/
/* compute all values of s at which the line p+s*d intersects  */
/* a prism face, retaining the first two entries in a list     */
/* of s values sorted in increasing order m                    */
/***************************************************************/
int intersect_line_with_prism(prism *prsm, vector3 p, vector3 d, double slist[2])
{
  if (b<a) 
   { double temp=a; a=b; b=temp; }
  int num_vertices  = prsm->vertices.num_items;
  vector3 *vertices = prsm->vertices.items;
  double height     = prsm->height;
  
  // get coords of p (line origin) and components of d (line slope)
  // in prism coordinate system
  vector3 p_prsm  = prism_coordinate_c2p(prsm,p);
  vector3 d_prsm  = prism_vector_c2p(prsm,d);

  // use length of first edge as a length scale for judging
  // lengths to be small or large
  double length_scale = vector3_norm(vector3_minus(vertices[1], vertices[0]));

<<<<<<< HEAD
  // identify intersections with prism side faces 
  int num_intersections=0;
  int nv;
  for(nv=0; nv<num_vertices; nv++)
=======
  // identify s-values s0, s1, ... of line-segment intersections
  // with all prism side surfaces.
  double slist[2];
  int num_intersections=0;
  for(int nv=0; nv<num_vertices; nv++)
>>>>>>> e06c6d32
   { 
     int nvp1 = nv+1; if (nvp1==num_vertices) nvp1=0;

     // first solve the in-plane portion of the problem: determine the
     // intersection of the XY-plane projection of the line with the
     // polygon edge between vertices (nv,nv+1).
     double s;
     if (!intersect_line_with_segment(p_prsm.x, p_prsm.y, d_prsm.x, d_prsm.y,
                                      vertices[nv], vertices[nvp1], &s)
        ) continue;

     // OK, we know the XY-plane projection of the line intersects the polygon edge;
     // now go back to 3D, ask for the z-coordinate at which the line intersects
     // the z-axis extrusion of the edge, and determine whether this point lies 
     // inside or outside the height of the prism.
     double z_intersect = p_prsm.z + s*d_prsm.z;
     double AbsTol = 1.0e-7*length_scale;
     double z_min  = 0.0    - AbsTol;
     double z_max  = height + AbsTol;
     if ( (z_intersect<z_min) || (z_intersect>z_max) )
      continue;

<<<<<<< HEAD
     num_intersections=insert_s_in_list(s, slist, num_intersections);
   }
=======
     // Now we know the line p+s*d intersects the prism...does it do so
     // within the range of the specified line segment?
     if (s<a || s>b)
      continue;

     add_to_list(s, slist, num_intersections++);
   };
>>>>>>> e06c6d32

  // identify intersections with prism ceiling and floor faces
  double dz = d_prsm.z;
  int LowerUpper;
  if ( fabs(dz) > 1.0e-7*vector3_norm(d_prsm))
   for(LowerUpper=0; LowerUpper<2; LowerUpper++)
    { double z0    = LowerUpper ? height : 0.0;
      double s     = (z0 - p_prsm.z)/dz;
      if (!point_in_polygon(p_prsm.x + s*d_prsm.x, p_prsm.y+s*d_prsm.y, vertices, num_vertices))
       continue;
<<<<<<< HEAD
      num_intersections=insert_s_in_list(s,slist,num_intersections);
    }

  return num_intersections;
=======

     add_to_list(s, slist, num_intersections++);
    }

  if (num_intersections==0)
   return 0.0;
  if (num_intersections%2)  // point lies inside object
   return slist[0]-a;
  else                      
   return slist[1]-slist[0];

>>>>>>> e06c6d32
}

/***************************************************************/
/***************************************************************/
/***************************************************************/
double intersect_line_segment_with_prism(prism *prsm, vector3 p, vector3 d, double a, double b)
{
  double slist[2]={0.0, 0.0};
  if (2!=intersect_line_with_prism(prsm, p, d, slist))
   return 0.0;
  double ds = fmin(slist[1],b) - fmax(slist[0],a);
  return ds > 0.0 ? ds : 0.0;
}

/***************************************************************/
/* compute the minimum-length vector from p to the plane       */
/* containing o (origin) and spanned by basis vectors v1,v2    */
/* algorithm: solve the 3x3 system p-s*v3 = o + t*v1 + u*v2    */
/* where v3 = v1 x v2 and s,t,u are unknowns                   */
/***************************************************************/
vector3 normal_to_plane(vector3 o, vector3 v1, vector3 v2, vector3 p)
{
  vector3 RHS = vector3_minus(p,o);

  // handle the degenerate-to-2D case
  if ( (fabs(v1.z) + fabs(v2.z)) < 2.0e-7 && fabs(RHS.z)<1.0e-7 )
   { vector3 zhat={0,0,1};
     vector3 v3 = vector3_cross(zhat, v1);
     double M00  = v1.x;     double M10  = v3.x;
     double M01  = v1.y;     double M11  = v3.y;
     double DetM = M00*M11 - M01*M10;
     if ( fabs(DetM) < 1.0e-10 )
      return vector3_scale(0.0, v3);
     // double t = (M00*RHSy-M10*RHSx)/DetM;
     double s= (M11*RHS.x-M01*RHS.y)/DetM;
     return vector3_scale(-1.0*s,v3);
   }

  vector3 v3 = vector3_cross(v1, v2);
  matrix3x3 M;
  M.c0 = v1;
  M.c1 = v2;
  M.c2 = vector3_scale(-1.0, v3);
  vector3 tus = matrix3x3_vector3_mult(matrix3x3_inverse(M),RHS);
  return vector3_scale(-1.0*tus.z, v3);
}

/***************************************************************/
/* find the face of the prism for which the normal distance    */
/* from x to the plane of that face is the shortest, then      */
/* return the normal vector to that plane.                     */
/***************************************************************/
vector3 normal_to_prism(prism *prsm, vector3 xc)
{
  vector3 centroid  = prsm->centroid;
  double height     = prsm->height;
  vector3 *vertices = prsm->vertices.items;
  int num_vertices  = prsm->vertices.num_items;

  vector3 xp   = prism_coordinate_c2p(prsm, xc);
  vector3 axis = {0,0,0}; axis.z=height;
 
  vector3 retval;
  double min_distance;

  // side walls
  int nv;
  for(nv=0; nv<num_vertices; nv++)
   { int nvp1 = ( nv==(num_vertices-1) ? 0 : nv+1 );
     vector3 v1 = vector3_minus(vertices[nvp1],vertices[nv]);
     vector3 v2 = axis;
     vector3 v3 = normal_to_plane(vertices[nv], v1, v2, xp);
     double distance = vector3_norm(v3);
     if (nv==0 || distance < min_distance)
      { min_distance = distance;
        retval = v3;
      }
   }

  // floor and ceiling
  int UpperLower;
  for(UpperLower=0; UpperLower<2; UpperLower++)
   { vector3 zhat={0,0,1.0};
     vector3 v1 = vector3_minus(vertices[1],vertices[0]);
     vector3 v2 = vector3_cross(zhat,v1);
     vector3 o  = {0,0,0};
     if (UpperLower) o.z = height;
     vector3 v3 = normal_to_plane(o, v1, v2, xp);
     double distance = vector3_norm(v3);
     if (distance < min_distance)
      { min_distance = distance;
        retval = v3;
      }
   }

  return prism_vector_p2c(prsm, retval);
}


/***************************************************************/
/***************************************************************/
/***************************************************************/
void display_prism_info(int indentby, prism *prsm)
{
  vector3 *vertices = prsm->vertices.items;
  int num_vertices  = prsm->vertices.num_items;
  double height     = prsm->height;
  vector3 z0        = {0.0, 0.0, 1.0};
  vector3 axis      = matrix3x3_vector3_mult(prsm->m_c2p,z0);

  printf("%*s     height %g, axis (%g,%g,%g), %i vertices:\n", indentby, "",
          height, axis.x, axis.y, axis.z, num_vertices);
  matrix3x3 m_p2c = matrix3x3_inverse(prsm->m_c2p);
  int nv;
  for(nv=0; nv<num_vertices; nv++)
   { vector3 v = matrix3x3_vector3_mult(m_p2c, vertices[nv]);
     printf("%*s     {%e,%e,%e}\n",indentby,"",v.x,v.y,v.z);
   };

}

/***************************************************************/
// like vector3_equal but tolerant of small floating-point discrepancies
/***************************************************************/
int vector3_nearly_equal(vector3 v1, vector3 v2)
{
  return (vector3_norm( vector3_minus(v1,v2) ) < 1.0e-7*vector3_norm(v1));
}

/***************************************************************/
/* return the unit normal vector to the triangle with the given*/
/* vertices                                                    */
/***************************************************************/
vector3 triangle_normal(vector3 v1, vector3 v2, vector3 v3)
{
  vector3 nv=vector3_cross( vector3_minus(v2,v1), vector3_minus(v3,v1) );
  double nvnorm=vector3_norm(nv);
 // if (area) *area += 0.5*nvnorm;
  return unit_vector3(nv);
}

/***************************************************************/
/***************************************************************/
/***************************************************************/
GEOMETRIC_OBJECT make_prism(MATERIAL_TYPE material,
			    const vector3 *vertices, int num_vertices,
			    double height, vector3 axis)
{
  CHECK(num_vertices>=3, "fewer than 3 vertices in make_prism");
   
  // compute centroid of vertices
  vector3 centroid = {0.0, 0.0, 0.0};
  int nv;
  for(nv=0; nv<num_vertices; nv++)
   centroid = vector3_plus(centroid, vertices[nv]);
  centroid = vector3_scale(1.0/((double)num_vertices), centroid);

  // make sure all vertices lie in a plane normal to the given axis
  vector3 zhat = unit_vector3(axis);
  for(nv=0; nv<num_vertices; nv++)
   { int nvp1 = (nv+1) % num_vertices;
     vector3 zhatp = triangle_normal(centroid,vertices[nv],vertices[nvp1]);
     boolean axis_normal 
      = (    vector3_nearly_equal(zhat, zhatp) 
          || vector3_nearly_equal(zhat, vector3_scale(-1.0,zhatp))
        );
     CHECK(axis_normal, "axis not normal to vertex plane in make_prism");
   }

  // compute rotation matrix that operates on a vector of cartesian coordinates
  // to yield the coordinates of the same point in the prism coordinate system.
  // the prism coordinate system is a right-handed coordinate system
  // in which the prism lies in the xy plane (extrusion axis is the positive z-axis)
  // with centroid at the origin and the first edge lying on the positive x-axis.
  // note: the prism *centroid* is the center of mass of the planar vertex polygon,
  //       i.e. it is a point lying on the bottom surface of the prism.
  //       This is the origin of coordinates in the prism system.
  //       The *center* of the geometric object is the center of mass of the 
  //       3D prism. So center = centroid + 0.5*zHat.
  vector3 xhat    = unit_vector3(vector3_minus(vertices[1],vertices[0]));
  vector3 yhat    = unit_vector3(vector3_cross(zhat,xhat));
  matrix3x3 m_p2c = {xhat, yhat, zhat };
  matrix3x3 m_c2p = matrix3x3_inverse(m_p2c);

  prism *prsm = MALLOC1(prism);
  CHECK(prsm, "out of memory");
  prsm->centroid  = centroid;
  prsm->height    = height;
  prsm->m_p2c     = m_p2c;
  prsm->m_c2p     = m_c2p;

  // note that the vertices stored in the prism_data structure
  // are the vertices in the *prism* coordinate system, which means
  // their z-coordinates are all zero and in principle need not be stored
  prsm->vertices.num_items = num_vertices;
  prsm->vertices.items     = (vector3 *)malloc(num_vertices*sizeof(vector3));
  for(nv=0; nv<num_vertices; nv++)
   prsm->vertices.items[nv] = prism_coordinate_c2p(prsm,vertices[nv]);
 
  // note the center and centroid are different!
  vector3 center = vector3_plus(centroid, vector3_scale(0.5*height,zhat) );
  geometric_object o=make_geometric_object(material, center);
  o.which_subclass=GEOM PRISM;
  o.subclass.prism_data = prsm;

  return o;
}<|MERGE_RESOLUTION|>--- conflicted
+++ resolved
@@ -252,18 +252,10 @@
   // lengths to be small or large
   double length_scale = vector3_norm(vector3_minus(vertices[1], vertices[0]));
 
-<<<<<<< HEAD
   // identify intersections with prism side faces 
   int num_intersections=0;
   int nv;
   for(nv=0; nv<num_vertices; nv++)
-=======
-  // identify s-values s0, s1, ... of line-segment intersections
-  // with all prism side surfaces.
-  double slist[2];
-  int num_intersections=0;
-  for(int nv=0; nv<num_vertices; nv++)
->>>>>>> e06c6d32
    { 
      int nvp1 = nv+1; if (nvp1==num_vertices) nvp1=0;
 
@@ -286,18 +278,8 @@
      if ( (z_intersect<z_min) || (z_intersect>z_max) )
       continue;
 
-<<<<<<< HEAD
      num_intersections=insert_s_in_list(s, slist, num_intersections);
    }
-=======
-     // Now we know the line p+s*d intersects the prism...does it do so
-     // within the range of the specified line segment?
-     if (s<a || s>b)
-      continue;
-
-     add_to_list(s, slist, num_intersections++);
-   };
->>>>>>> e06c6d32
 
   // identify intersections with prism ceiling and floor faces
   double dz = d_prsm.z;
@@ -308,24 +290,9 @@
       double s     = (z0 - p_prsm.z)/dz;
       if (!point_in_polygon(p_prsm.x + s*d_prsm.x, p_prsm.y+s*d_prsm.y, vertices, num_vertices))
        continue;
-<<<<<<< HEAD
       num_intersections=insert_s_in_list(s,slist,num_intersections);
     }
-
   return num_intersections;
-=======
-
-     add_to_list(s, slist, num_intersections++);
-    }
-
-  if (num_intersections==0)
-   return 0.0;
-  if (num_intersections%2)  // point lies inside object
-   return slist[0]-a;
-  else                      
-   return slist[1]-slist[0];
-
->>>>>>> e06c6d32
 }
 
 /***************************************************************/

--- conflicted
+++ resolved
@@ -66,13 +66,10 @@
 #define MIN(a,b) ((a) < (b) ? (a) : (b))
 
 // forward declarations of prism-related routines, at the bottom of this file
-<<<<<<< HEAD
 static boolean node_in_polygon(double qx, double qy, vector3 *nodes, int num_nodes);
 static boolean point_in_prism(prism *prsm, vector3 pc);
 static vector3 normal_to_prism(prism *prsm, vector3 pc);
 static double intersect_line_segment_with_prism(prism *prsm, vector3 pc, vector3 dc, double a, double b);
-=======
->>>>>>> d191d0b6
 static void get_prism_bounding_box(prism *prsm, geom_box *box);
 static void display_prism_info(int indentby, geometric_object *o);
 static void init_prism(geometric_object *o);
@@ -145,20 +142,9 @@
 	      break;
 	 }
 	 case GEOM PRISM:
-<<<<<<< HEAD
 	 { 
               init_prism(o);
               break;
-=======
-	 {
-	      // recompute centroid of prism floor polygon from prism center,
-	      // which may have shifted since prism was initialized
-              prism *prsm    = o.subclass.prism_data;
-              vector3 zhat   = prsm->m_p2c.c2;
-              double height  = prsm->height;
-              prsm->centroid = vector3_plus(o.center, vector3_scale(-0.5*height,zhat));
-	      break;
->>>>>>> d191d0b6
 	 }
 	 case GEOM COMPOUND_GEOMETRIC_OBJECT:
 	 {
@@ -2474,18 +2460,12 @@
 /***************************************************************/
 vector3 normal_to_prism(prism *prsm, vector3 pc)
 {
-<<<<<<< HEAD
   if (prsm->height==0.0)
    return prsm->axis;
 
   double height    = prsm->height;
   vector3 *vps     = prsm->vertices_p.items;
   int num_vertices = prsm->vertices_p.num_items;
-=======
-  double height     = prsm->height;
-  vector3 *vertices = prsm->vertices.items;
-  int num_vertices  = prsm->vertices.num_items;
->>>>>>> d191d0b6
 
   vector3 zhatp    = {0.0, 0.0, 1.0};
   vector3 axisp    = vector3_scale(height, zhatp);
@@ -2527,8 +2507,6 @@
 {
   vector3 *vertices = prsm->vertices.items;
   int num_vertices  = prsm->vertices.num_items;
-<<<<<<< HEAD
-
   box->low = box->high = vertices[0];
   int nv, fc;
   for(nv=0; nv<num_vertices; nv++)
@@ -2557,11 +2535,6 @@
 
   vector3 *vs      = prsm->vertices.items;
   int num_vertices = prsm->vertices.num_items;
-=======
-  double height     = prsm->height;
-  vector3 z0        = {0.0, 0.0, 1.0};
-  vector3 axis      = prism_vector_p2c(prsm,z0);
->>>>>>> d191d0b6
 
   printf("%*s     height %g, axis (%g,%g,%g), %i vertices:\n",
           indentby, "",prsm->height,prsm->axis.x,prsm->axis.y,prsm->axis.z,num_vertices);
@@ -2616,7 +2589,6 @@
    centroid = vector3_plus(centroid, vertices[nv]);
   prsm->centroid = centroid = vector3_scale(1.0/((double)num_vertices), centroid);
 
-<<<<<<< HEAD
   // make sure all vertices lie in a plane, i.e. that the normal
   // vectors to all triangles (v_n, v_{n+1}, centroid) agree.
   vector3 plane_normal;
@@ -2646,17 +2618,6 @@
      boolean axis_normal_to_plane
       = (    vector3_nearly_equal(prsm->axis, plane_normal, tol)
           || vector3_nearly_equal(prsm->axis, vector3_scale(-1.0,plane_normal), tol)
-=======
-  // make sure all vertices lie in a plane normal to the given axis
-  vector3 zhat = unit_vector3(axis);
-  double tol=1.0e-6;
-  for(nv=0; nv<num_vertices; nv++)
-   { int nvp1 = (nv+1) % num_vertices;
-     vector3 zhatp = triangle_normal(centroid,vertices[nv],vertices[nvp1]);
-     boolean axis_normal
-      = (    vector3_nearly_equal(zhat, zhatp, tol)
-          || vector3_nearly_equal(zhat, vector3_scale(-1.0,zhatp), tol)
->>>>>>> d191d0b6
         );
      CHECK(axis_normal_to_plane, "axis not normal to vertex plane in init_prism");
    }
@@ -2684,15 +2645,9 @@
   //       i.e. it is a point lying on the bottom surface of the prism.
   //       This is the origin of coordinates in the prism system.
   //       The *center* of the geometric object is the center of mass of the
-<<<<<<< HEAD
   //       3D prism. So center = centroid + 0.5*height*zHat.
   vector3 x0hat={1.0,0.0,0.0}, y0hat={0.0,1.0,0.0}, z0hat={0.0,0.0,1.0};
   vector3 xhat, yhat, zhat=prsm->axis;
-=======
-  //       3D prism. So center = centroid + 0.5*zHat.
-  vector3 x0hat={1.0,0.0,0.0}, y0hat={0.0,1.0,0.0}, z0hat={0.0,0.0,1.0};
-  vector3 xhat, yhat;
->>>>>>> d191d0b6
   if      (vector3_nearly_equal(zhat, x0hat, tol)) { xhat=y0hat; yhat=z0hat; }
   else if (vector3_nearly_equal(zhat, y0hat, tol)) { xhat=z0hat; yhat=x0hat; }
   else if (vector3_nearly_equal(zhat, z0hat, tol)) { xhat=x0hat; yhat=y0hat; }
@@ -2700,17 +2655,7 @@
    { xhat    = unit_vector3(vector3_minus(vertices[1],vertices[0]));
      yhat    = unit_vector3(vector3_cross(zhat,xhat));
    }
-<<<<<<< HEAD
   matrix3x3 m_p2c = {xhat, yhat, zhat};
-=======
-  matrix3x3 m_p2c = {xhat, yhat, zhat };
-  matrix3x3 m_c2p = matrix3x3_inverse(m_p2c);
-
-  prism *prsm = MALLOC1(prism);
-  CHECK(prsm, "out of memory");
-  prsm->centroid  = centroid;
-  prsm->height    = height;
->>>>>>> d191d0b6
   prsm->m_p2c     = m_p2c;
   prsm->m_c2p     = matrix3x3_inverse(m_p2c);
 
@@ -2729,7 +2674,6 @@
 /***************************************************************/
 /* routines called from C++ or python codes to create prisms   */
 /***************************************************************/
-
 // prism with center determined automatically from vertices, height, and axis
 geometric_object make_prism(material_type material,
 			    const vector3 *vertices, int num_vertices,

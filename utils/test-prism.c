--- conflicted
+++ resolved
@@ -179,14 +179,7 @@
 }
 
 /************************************************************************/
-<<<<<<< HEAD
 /* second unit test: check calculation of normals to objects            */
-=======
-/* second unit test: create the same parallelepiped in two ways, as a   */
-/*            block and as a prism, then check intersections of 1000    */
-/*            randomly generated line segments with the objects and     */
-/*            confirm that the results agree.                           */
->>>>>>> e06c6d32
 /************************************************************************/
 int test_normal_to_object(geometric_object the_block, geometric_object the_prism,
                           int num_tests, int write_log)
@@ -277,7 +270,6 @@
   v[3].x=-0.5*LX; v[3].y=+0.5*LY; v[3].z=-0.5*LZ;
   geometric_object the_prism=make_prism(m, v, 4, LZ, zhat);
 
-<<<<<<< HEAD
   int write_log=0;
 
   if (write_log)
@@ -288,40 +280,6 @@
   int num_failed_3 = test_line_segment_intersection(the_block, the_prism, NUMLINES, write_log);
 
   return num_failed_1 + num_failed_2 + num_failed_3;
-=======
-  int num_failed=0;
-  vector3 min_corner = vector3_scale(-1.0, size);
-  vector3 max_corner = vector3_scale(+1.0, size);
-  FILE *f=fopen("/tmp/test-prism.lines","w");
-  for(int n=0; n<NUMLINES; n++)
-   { 
-     // randomly generated base point within enlarged bounding box
-     vector3 p = random_point(min_corner, max_corner);
-     // randomly generated 3D unit vector 
-     double CosTheta = myurand(-1.0, 1.0);
-     double SinTheta = sqrt(1.0-CosTheta*CosTheta);
-     double Phi      = myurand(0.0, 2.0*K_PI);
-     vector3 d;
-     d.x = SinTheta*cos(Phi);
-     d.y = SinTheta*sin(Phi);
-     d.z = CosTheta;
-
-     // randomly generated endpoints of line segment
-     double a = myurand(-1.0, 1.0);
-     double b = a + myurand(-1.0, 1.0);
-
-     double l_block=intersect_line_segment_with_object(p, d, the_block, a, b);
-     double l_prism=intersect_line_segment_with_object(p, d, the_prism, a, b);
-
-     int match = fabs(l_block - l_prism) > 1.0e-7;
-     if (match==0)
-      num_failed++;
-   }
-  fclose(f);
-  
-  printf("%i/%i lines failed\n",num_failed,NUMLINES);
-  return num_failed;
->>>>>>> e06c6d32
 }
 
 /***************************************************************/
@@ -338,15 +296,10 @@
      printf(" --axis       x y z\n");
      printf("\n");
      printf(" --point      x y z\n");
-<<<<<<< HEAD
      printf(" --dir        x y z\n");
      printf(" --a          a\n");
      printf(" --b          b\n");
-=======
-     printf(" --pointfile  MyPointFile\n");
-     printf(" --lineseg    dx dy dz a b\n");
->>>>>>> e06c6d32
-   };
+   }
   exit(1);
 }
 
@@ -370,7 +323,6 @@
   /***************************************************************/
   /* process arguments *******************************************/
   /***************************************************************/
-<<<<<<< HEAD
   char *vertexfile=0;
   vector3 zhat={0,0,1};
   double height=1.5;
@@ -379,17 +331,6 @@
   double a = 0.2, b=0.3; 
   int narg;
   for(narg=1; narg<argc-1; narg++)
-=======
-  vector3 *vertices=0;
-  int num_vertices=0;
-  char *vertexfile=0, *pointfile=0;
-  vector3 axis={0,0,1};
-  double height=1.5;
-  vector3 test_point={0,0,0}; int have_test_point=0;
-  vector3 test_dir={0,0,0};   int have_test_lineseg=0;
-  double test_a, test_b;
-  for(int narg=1; narg<argc-1; narg++)
->>>>>>> e06c6d32
    { if (!strcmp(argv[narg],"--vertexfile"))
       vertexfile=argv[++narg];
      else if (!strcmp(argv[narg],"--axis"))
@@ -406,19 +347,12 @@
         sscanf(argv[narg+3],"%le",&(test_point.z));
         narg+=3;
       }
-     else if (!strcmp(argv[narg],"--lineseg"))
+     else if (!strcmp(argv[narg],"--dir"))
       { if (narg+5>=argc) usage("too few arguments to --lineseg");
         sscanf(argv[narg+1],"%le",&(test_dir.x));
         sscanf(argv[narg+2],"%le",&(test_dir.y));
         sscanf(argv[narg+3],"%le",&(test_dir.z));
-<<<<<<< HEAD
         narg+=3;
-=======
-        sscanf(argv[narg+4],"%le",&(test_a));
-        sscanf(argv[narg+5],"%le",&(test_b));
-        have_test_lineseg=1;
-        narg+=5;
->>>>>>> e06c6d32
       }
      else if (!strcmp(argv[narg],"--height"))
       sscanf(argv[++narg],"%le",&height);
@@ -457,17 +391,13 @@
   prism *prsm=the_prism.subclass.prism_data;
   prism2gmsh(prsm, "test-prism.pp");
   prism2gnuplot(prsm, "test-prism.gp");
-<<<<<<< HEAD
   printf("Wrote prism description to GNUPLOT file test-prism.gp.\n");
   printf("Wrote prism description to GMSH file test-prism.geo.\n");
-=======
->>>>>>> e06c6d32
 
   /***************************************************************/
   /* test point inclusion, normal to object, and line-segment    */
   /* intersection with specified data                            */
   /***************************************************************/
-<<<<<<< HEAD
   boolean in_prism=point_in_objectp(test_point,the_prism);
   vector3 nhat=normal_to_object(test_point, the_prism);
   double s= intersect_line_segment_with_object(test_point, test_dir, the_prism, a, b);
@@ -477,121 +407,4 @@
   printf(" intersection with line segment {%e,%e,%e} + (%e,%e)*{%e,%e,%e}: %s\n",
            test_point.x, test_point.y, test_point.z, 
            a,b,test_dir.x, test_dir.y, test_dir.z,s);
-=======
-  geom_box box;
-  get_prism_bounding_box(prsm, &box);
-  f=fopen("prism-box.gp","w");
-  fprintf(f,"%e %e %e \n",box.low.x,box.low.y,box.low.z);
-  fprintf(f,"%e %e %e \n",box.high.x,box.low.y,box.low.z);
-  fprintf(f,"%e %e %e \n",box.high.x,box.high.y,box.low.z);
-  fprintf(f,"%e %e %e \n",box.low.x,box.high.y,box.low.z);
-  fprintf(f,"\n\n");
-
-  fprintf(f,"%e %e %e \n",box.low.x,box.low.y,box.high.z);
-  fprintf(f,"%e %e %e \n",box.high.x,box.low.y,box.high.z);
-  fprintf(f,"%e %e %e \n",box.high.x,box.high.y,box.high.z);
-  fprintf(f,"%e %e %e \n",box.low.x,box.high.y,box.high.z);
-  fprintf(f,"\n\n");
-
-  fprintf(f,"%e %e %e \n",box.low.x,box.low.y,box.low.z);
-  fprintf(f,"%e %e %e \n",box.high.x,box.low.y,box.low.z);
-  fprintf(f,"%e %e %e \n",box.high.x,box.low.y,box.high.z);
-  fprintf(f,"%e %e %e \n",box.low.x,box.low.y,box.high.z);
-  fprintf(f,"\n\n");
-
-  fprintf(f,"%e %e %e \n",box.low.x,box.high.y,box.low.z);
-  fprintf(f,"%e %e %e \n",box.high.x,box.high.y,box.low.z);
-  fprintf(f,"%e %e %e \n",box.high.x,box.high.y,box.high.z);
-  fprintf(f,"%e %e %e \n",box.low.x,box.high.y,box.high.z);
-  fprintf(f,"\n\n");
-
-  fprintf(f,"%e %e %e \n",box.low.x,box.low.y,box.low.z);
-  fprintf(f,"%e %e %e \n",box.low.x,box.high.y,box.low.z);
-  fprintf(f,"%e %e %e \n",box.low.x,box.high.y,box.high.z);
-  fprintf(f,"%e %e %e \n",box.low.x,box.low.y,box.high.z);
-  fprintf(f,"\n\n");
-
-  fprintf(f,"%e %e %e \n",box.high.x,box.low.y,box.low.z);
-  fprintf(f,"%e %e %e \n",box.high.x,box.high.y,box.low.z);
-  fprintf(f,"%e %e %e \n",box.high.x,box.high.y,box.high.z);
-  fprintf(f,"%e %e %e \n",box.high.x,box.low.y,box.high.z);
-  fprintf(f,"\n\n");
-  fclose(f);
-
-  vector3 delta = vector3_minus(box.high, box.low);
-  box.high = vector3_plus(box.high,delta);
-  box.low  = vector3_minus(box.low,delta);
-
-  void* m = NULL;
-  vector3 c = { 0, 0, 0 };
-  vector3 xhat = make_vector3(1,0,0);
-  vector3 yhat = make_vector3(0,1,0);
-  vector3 zhat = make_vector3(0,0,1);
-  vector3 size = make_vector3(LX,LY,LZ);
-  geometric_object the_block = make_block(m, c, xhat, yhat, zhat, size);
-
-  f = (pointfile ? fopen(pointfile,"r") : 0);
-
-  FILE *gpfile1  = fopen("test-prism.in.gp","w");
-  FILE *gpfile2  = fopen("test-prism.out.gp","w");
-  FILE *ppfile1  = fopen("test-prism.in.pp","w");
-  FILE *ppfile2  = fopen("test-prism.out.pp","w");
-  fprintf(ppfile1,"View \"Points inside prism\" {\n");
-  fprintf(ppfile2,"View \"Points outside prism\" {\n");
-  int Done=0;
-  int NumPoints=0;
-  while(!Done)
-   {  
-     vector3 v;
-     if (f)
-      { char Line[100];
-        NumPoints++;
-        if (fgets(Line,100,f))
-         sscanf(Line,"%le %le %le\n",&(v.x),&(v.y),&(v.z));
-        else
-         Done=1;
-      }
-     else if (have_test_point)
-      { v=test_point;
-        Done=1;
-      }
-     else
-      { v.x = myurand(box.low.x, box.high.x);
-        v.y = myurand(box.low.y, box.high.y);
-        v.z = myurand(box.low.z, box.high.z);
-        if (++NumPoints == NUMPTS ) Done=1;
-      }
-
-     if (point_in_objectp(v,the_prism))
-      { fprintf(gpfile1,"%e %e %e\n",v.x,v.y,v.z);
-        fprintf(ppfile1,"SP(%e,%e,%e) {0};\n",v.x,v.y,v.z);
-        if (have_test_point) printf("Point in object.\n");
-      }
-     else
-      { fprintf(gpfile2,"%e %e %e\n",v.x,v.y,v.z);
-        fprintf(ppfile2,"SP(%e,%e,%e) {0};\n",v.x,v.y,v.z);
-        if (have_test_point) printf("Point not in object.\n");
-      }
-
-     if (have_test_lineseg)
-      { 
-        double l_block=intersect_line_segment_with_object(v, test_dir, the_block, test_a, test_b);
-        double l_prism=intersect_line_segment_with_object(v, test_dir, the_prism, test_a, test_b);
-        printf("l_block: %e\n",l_block);
-        printf("l_prism: %e\n",l_prism);
-        FILE *f=fopen("/tmp/test-prism.linesegs","a");
-        fprintf(f,"# l_{block,prism}={%e,%e}\n",l_block,l_prism);
-        fprintf(f,"%e %e %e \n", v.x+test_a*test_dir.x, v.y+test_a*test_dir.y, v.z+test_a*test_dir.z);
-        fprintf(f,"%e %e %e \n", v.x+test_b*test_dir.x, v.y+test_b*test_dir.y, v.z+test_b*test_dir.z);
-        fprintf(f,"\n\n");
-        fclose(f);
-      }
-   }
-  fprintf(ppfile1,"};\n");
-  fprintf(ppfile2,"};\n");
-  fclose(gpfile1);
-  fclose(gpfile2);
-  fclose(ppfile1);
-  fclose(ppfile2);
->>>>>>> e06c6d32
 }